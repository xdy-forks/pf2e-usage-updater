<<<<<<< HEAD
## 2.2.0 - Chilling

- This update is for PF2e `6.5.0`
- Removed handling of updating item usage as it is handled by system now
- Removed handling of refreshing cooldowns for `turn` and `round` abilities as they are handled by the system now

=======
## [2.1.5](https://github.com/ChasarooniZ/pf2e-usage-updater/compare/2.1.4...2.1.5) - Fixing End Turn Stuff
- ~~`End turn`~~ -> `Start of Turn` to check for turn cooldowns
- Handled can't find max frequency error
>>>>>>> 8ec6461a
## 2.1.4 - Oh the Commas

- Fixed bug with end turn automation (@YoSoyEd)

## 2.1.3 - Ready, Steady, Go Latest

- Fixed bug where turn and around effects weren't resetting at combat start (@samgrieve)

## 2.1.2

- `Bug Fixes` (thank to @Maple)
  - Fixed localization of some settings choices
  - fixed `Auto` so that it adds the HP, not sets you to the HP

## 2.1.1 - Run it Back

- Actually merged the feature branch this time

## 2.1.0

- `Aeon Stone (Pearly White Spindle) automation`
  - Changed settings options
    - `Disabled` - Disabled
    - `Roll` - Roll healing to chat
    - `Automatic` - Heal actor automatically and then send chat message
- `Automatic Round Fixes`
  - Causes Round + Turn counters to reset on combat start
  - Fix them not reseting on next round
  - Adds cooldown flags to items already used without one

## 2.0.1

- Fixed Aeon Stone (Pearly White Spindle) automation

## 2.0.0 - V12 Support

- Added Support for Fvtt `v12`

## 1.0.0 - Full Release

- Fixed error messages for items that don't have usage
- Added option to automate Aeon Stone (Pearly White Spindle) to settings

## 0.9.5 - Fixed Localization

- Fixed localization name to be correct

## 0.9.4 - More Bug Fixes Latest

- Catches scenarios where items don't have flags

## 0.9.3 - Oh what a difference capitalization can make

- Fixed issue with settings not populating (@Ghost_desu)

## 0.9.2 - Features + Bugfixes

- Added detection for if your frequency changes so that, it won't be stuck to the old cooldown
- Added setting to allow you to toggle time based refresh for all tokens on current canvas
  - _Note: If you have a lot of tokens, may have performance implications_

_Shout out to @Rigo for a lot of early bug testing_

## 0.9.1 - Usage Fixes + Extra Module support

- Added Support for `pf2e-additional-automations` (@Mecha Maya)
- Fix bug with usage not ticking down action count

## 0.9.0 - Initial Release

- This simple module exists to update item uses of the party, and of combatants.
- **Features**
  - **Decrease Action uses when sent to chat**
    - When you send an action like Orc Ferocity etc. to Chat will automatically reduce the uses
  - **Refresh Party actions on Time Update**
    - When time is progressed will track and refresh the party's actions when enough (world time) has passed for them to be up again
    - **Limitation** The cooldown for refresh starts whenever you first reduce your action's use count so take that as you will
    - **Note** - Actions with a cooldown of `Day` refresh on taking `Rest for the Night` (is a base pf2e feature)
  - **Refresh Combatants Actions in Combat**
    - For actions with a `per turn` or `per round` use count this refreshes those
- **Compatibility**
  - [Pf2e Action Support](https://github.com/reyzor1991/foundry-vtt-pf2e-action-support) - Automatically detects if you have this module active, and its decrease frequency feature and will disable this module's decrease frequency feature<|MERGE_RESOLUTION|>--- conflicted
+++ resolved
@@ -1,15 +1,14 @@
-<<<<<<< HEAD
 ## 2.2.0 - Chilling
 
 - This update is for PF2e `6.5.0`
 - Removed handling of updating item usage as it is handled by system now
 - Removed handling of refreshing cooldowns for `turn` and `round` abilities as they are handled by the system now
 
-=======
 ## [2.1.5](https://github.com/ChasarooniZ/pf2e-usage-updater/compare/2.1.4...2.1.5) - Fixing End Turn Stuff
+
 - ~~`End turn`~~ -> `Start of Turn` to check for turn cooldowns
 - Handled can't find max frequency error
->>>>>>> 8ec6461a
+
 ## 2.1.4 - Oh the Commas
 
 - Fixed bug with end turn automation (@YoSoyEd)
